--- conflicted
+++ resolved
@@ -363,10 +363,7 @@
    * - clustermesh.apiserver.image
      - Clustermesh API server image.
      - object
-<<<<<<< HEAD
      - ``{"digest":"","override":null,"pullPolicy":"Always","repository":"quay.io/isovalent-dev/clustermesh-apiserver-ci","tag":"latest","useDigest":false}``
-=======
-     - ``{"digest":"","override":null,"pullPolicy":"Always","repository":"quay.io/cilium/clustermesh-apiserver-ci","tag":"latest","useDigest":false}``
    * - clustermesh.apiserver.metrics.enabled
      - Enables exporting apiserver metrics in OpenMetrics format.
      - bool
@@ -423,7 +420,6 @@
      - Relabeling configs for the ServiceMonitor clustermesh-apiserver (apiserver metrics)
      - string
      - ``nil``
->>>>>>> 9a30035f
    * - clustermesh.apiserver.nodeSelector
      - Node labels for pod assignment ref: https://kubernetes.io/docs/concepts/scheduling-eviction/assign-pod-node/#nodeselector
      - object
